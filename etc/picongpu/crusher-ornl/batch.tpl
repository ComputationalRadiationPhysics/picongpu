--- conflicted
+++ resolved
@@ -96,13 +96,6 @@
 
 # cuda_memtest is available only on CUDA hardware
 
-<<<<<<< HEAD
-if [ $? -eq 0 ] ; then
-  # Run PIConGPU
-  srun -K1 !TBG_dstPath/input/bin/picongpu --mpiDirect !TBG_author !TBG_programParams
-fi
-=======
+# Run PIConGPU
+srun -K1 !TBG_dstPath/input/bin/picongpu --mpiDirect !TBG_author !TBG_programParams
 
-# Run PIConGPU
-srun -K1 !TBG_dstPath/input/bin/picongpu !TBG_author !TBG_programParams
->>>>>>> ca9e3a2a
