/**
 * Copyright 2013-2014 Rene Widera, Felix Schmitt
 *
 * This file is part of libPMacc.
 *
 * libPMacc is free software: you can redistribute it and/or modify
 * it under the terms of of either the GNU General Public License or
 * the GNU Lesser General Public License as published by
 * the Free Software Foundation, either version 3 of the License, or
 * (at your option) any later version.
 *
 * libPMacc is distributed in the hope that it will be useful,
 * but WITHOUT ANY WARRANTY; without even the implied warranty of
 * MERCHANTABILITY or FITNESS FOR A PARTICULAR PURPOSE.  See the
 * GNU General Public License and the GNU Lesser General Public License
 * for more details.
 *
 * You should have received a copy of the GNU General Public License
 * and the GNU Lesser General Public License along with libPMacc.
 * If not, see <http://www.gnu.org/licenses/>.
 */

#pragma once

#include "types.h"
#include "identifier/identifier.hpp"
#include <string>

namespace PMacc
{
identifier(pmacc_void);
identifier(pmacc_isAlias);
} //namespace PMacc

/*define special makros for creating classes which are only used as identifer*/
#define PMACC_alias(name,id)                                                   \
    namespace PMACC_JOIN(placeholder_definition,id) {                          \
        template<typename T_Type=PMacc::pmacc_void,typename T_IsAlias=PMacc::pmacc_isAlias> \
        struct name:public T_Type                                              \
        {                                                                      \
            typedef T_Type ThisType;                                           \
            static std::string getName()                                       \
            {                                                                  \
                return std::string(#name);                                     \
            }                                                                  \
        };                                                                     \
    }                                                                          \
    using namespace PMACC_JOIN(placeholder_definition,id);                     \
    namespace PMACC_JOIN(host_placeholder,id){                                 \
        PMACC_JOIN(placeholder_definition,id)::name<> PMACC_JOIN(name,_);      \
    }                                                                          \
    namespace PMACC_JOIN(device_placeholder,id){                               \
        __constant__ PMACC_JOIN(placeholder_definition,id)::name<> PMACC_JOIN(name,_); \
    }                                                                          \
    PMACC_PLACEHOLDER(id);


/** create an alias
<<<<<<< HEAD
 * 
 * an alias is a unspecialized type of an identifier or a value_identifier
 * 
 * @param name name of alias
 * 
 * example: alias(aliasName); //create type varname
 * 
 * to specialize an alias do: aliasName<valueIdentifierName>
 * to create a instance of this alies you can use:
 *      aliesName();   or aliesName
 * 
=======
 *
 * an alias is a unspecialized type of a identifier or a value_identifier
 *
 * @param name name of alias
 *
 * example: alias(aliasName); //create type varname
 *
 * to specialize an alias do: aliasName<valueIdentifierName>
 * to create an instance of this alias you can use:
 *      aliasName();   or aliasName_
 *
>>>>>>> cff7dc52
 * get type which is represented by the alias
 *      typedef typename name::ThisType type;
 */
#define alias(name) PMACC_alias(name,__COUNTER__)<|MERGE_RESOLUTION|>--- conflicted
+++ resolved
@@ -56,19 +56,6 @@
 
 
 /** create an alias
-<<<<<<< HEAD
- * 
- * an alias is a unspecialized type of an identifier or a value_identifier
- * 
- * @param name name of alias
- * 
- * example: alias(aliasName); //create type varname
- * 
- * to specialize an alias do: aliasName<valueIdentifierName>
- * to create a instance of this alies you can use:
- *      aliesName();   or aliesName
- * 
-=======
  *
  * an alias is a unspecialized type of a identifier or a value_identifier
  *
@@ -80,7 +67,6 @@
  * to create an instance of this alias you can use:
  *      aliasName();   or aliasName_
  *
->>>>>>> cff7dc52
  * get type which is represented by the alias
  *      typedef typename name::ThisType type;
  */
