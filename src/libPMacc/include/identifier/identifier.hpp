/**
 * Copyright 2013 Rene Widera
 *
 * This file is part of libPMacc.
 *
 * libPMacc is free software: you can redistribute it and/or modify
 * it under the terms of of either the GNU General Public License or
 * the GNU Lesser General Public License as published by
 * the Free Software Foundation, either version 3 of the License, or
 * (at your option) any later version.
 *
 * libPMacc is distributed in the hope that it will be useful,
 * but WITHOUT ANY WARRANTY; without even the implied warranty of
 * MERCHANTABILITY or FITNESS FOR A PARTICULAR PURPOSE.  See the
 * GNU General Public License and the GNU Lesser General Public License
 * for more details.
 *
 * You should have received a copy of the GNU General Public License
 * and the GNU Lesser General Public License along with libPMacc.
 * If not, see <http://www.gnu.org/licenses/>.
 */

#pragma once


#include "types.h"

/* No namespace is needed because we only have defines*/

#ifdef __CUDA_ARCH__ //we are on gpu
#define PMACC_PLACEHOLDER(id) using namespace PMACC_JOIN(device_placeholder,id)
#else
#define PMACC_PLACEHOLDER(id) using namespace PMACC_JOIN(host_placeholder,id)
#endif

/*define special makros for creating classes which are ony used as identifer*/
#define PMACC_identifier(name,id,...)                                          \
    namespace PMACC_JOIN(placeholder_definition,id) {                          \
        struct name{                                                           \
            __VA_ARGS__                                                        \
        };                                                                     \
    }                                                                          \
    using namespace PMACC_JOIN(placeholder_definition,id);                     \
    namespace PMACC_JOIN(host_placeholder,id){                                 \
        PMACC_JOIN(placeholder_definition,id)::name PMACC_JOIN(name,_);        \
    }                                                                          \
    namespace PMACC_JOIN(device_placeholder,id){                               \
        __constant__ PMACC_JOIN(placeholder_definition,id)::name PMACC_JOIN(name,_); \
    }                                                                          \
    PMACC_PLACEHOLDER(id);


<<<<<<< HEAD
/** create an identifier (identifier with arbitrary code as second parameter
 * !! second parameter is optinal and can be any C++ code one can add inside a class
 * 
 * example: identifier(varname); //create type varname
 * example: identifier(varname,typedef int type;); //create type varname, 
 *          later its possible to use: typedef varname::type type; 
 * 
 * to create an instance of this identifier you can use:
=======
/** create a identifier (identifier with arbitrary code as second parameter
 * !! second parameter is optinal and can by any C++ code one can add inside a class
 *
 * example: identifier(varname); //create type varname
 * example: identifier(varname,typedef int type;); //create type varname,
 *          later its possible to use: typedef varname::type type;
 *
 * to create a instance of this identifier you can use:
>>>>>>> cff7dc52
 *      varname();   or varname_
 */
#define identifier(name,...) PMACC_identifier(name,__COUNTER__,__VA_ARGS__)<|MERGE_RESOLUTION|>--- conflicted
+++ resolved
@@ -50,16 +50,6 @@
     PMACC_PLACEHOLDER(id);
 
 
-<<<<<<< HEAD
-/** create an identifier (identifier with arbitrary code as second parameter
- * !! second parameter is optinal and can be any C++ code one can add inside a class
- * 
- * example: identifier(varname); //create type varname
- * example: identifier(varname,typedef int type;); //create type varname, 
- *          later its possible to use: typedef varname::type type; 
- * 
- * to create an instance of this identifier you can use:
-=======
 /** create a identifier (identifier with arbitrary code as second parameter
  * !! second parameter is optinal and can by any C++ code one can add inside a class
  *
@@ -68,7 +58,6 @@
  *          later its possible to use: typedef varname::type type;
  *
  * to create a instance of this identifier you can use:
->>>>>>> cff7dc52
  *      varname();   or varname_
  */
 #define identifier(name,...) PMACC_identifier(name,__COUNTER__,__VA_ARGS__)