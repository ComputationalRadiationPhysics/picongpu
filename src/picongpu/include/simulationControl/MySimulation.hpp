--- conflicted
+++ resolved
@@ -266,7 +266,6 @@
 
         laser = new LaserPhysics(cellDescription->getGridLayout());
 
-<<<<<<< HEAD
 #if (ENABLE_IONS == 1)
         ions = new PIC_Ions(cellDescription->getGridLayout(), *cellDescription,
                 PIC_Ions::FrameType::getName());
@@ -279,10 +278,6 @@
         electrons = new PIC_Electrons(cellDescription->getGridLayout(), *cellDescription,
                 PIC_Electrons::FrameType::getName());
 #endif
-=======
-        ForEach<VectorAllSpecies, particles::CreateSpecies<bmpl::_1>, MakeIdentifier<bmpl::_1> > createSpeciesMemory;
-        createSpeciesMemory(forward(particleStorage), cellDescription);
->>>>>>> cff7dc52
 
         size_t freeGpuMem(0);
         Environment<>::get().EnvMemoryInfo().getMemoryInfo(&freeGpuMem);
@@ -369,31 +364,20 @@
                        currentStep, fieldBackgroundE::InfluenceParticlePusher);
         (*pushBGField)(fieldB, nvfct::Add(), fieldBackgroundB(fieldB->getUnit()),
                        currentStep, fieldBackgroundB::InfluenceParticlePusher);
-<<<<<<< HEAD
 /* Ionization */
-//#if (ENABLE_IONS == 1) && (ENABLE_ELECTRONS == 1) && (ENABLE_IONIZATION == 1)  
+//#if (ENABLE_IONS == 1) && (ENABLE_ELECTRONS == 1) && (ENABLE_IONIZATION == 1)
+/* still old design, @todo should later be removed */
+#if (ENABLE_ELECTRONS == 1)
+        electrons = new PIC_Electrons(cellDescription->getGridLayout(), *cellDescription,
+                PIC_Electrons::FrameType::getName());
+#endif
+
 #if (ENABLE_IONS == 1)        
 //        std::cout << "Begin Ionization of Ions" << std::endl;
-        ions->ionize(currentStep,electrons);
+        ForEach<VectorAllSpecies, particles::CallIonize<bmpl::_1>, MakeIdentifier<bmpl::_1> > particleIonize;
+        particleIonize(forward(particleStorage), currentStep, electrons);
 //        std::cout << "End Ionization of Ions" << std::endl;
 #endif  
-#if (ENABLE_IONS == 1)
-        __startTransaction(__getTransactionEvent());
-        //std::cout << "Begin update Ions" << std::endl;
-        ions->update(currentStep);
-        //std::cout << "End update Ions" << std::endl;
-        EventTask eRecvIons = ions->asyncCommunication(__getTransactionEvent());
-        EventTask eIons = __endTransaction();
-#endif
-#if (ENABLE_ELECTRONS == 1)
-        __startTransaction(__getTransactionEvent());
-        //std::cout << "Begin update Electrons" << std::endl;
-        electrons->update(currentStep);
-        //std::cout << "End update Electrons" << std::endl;
-        EventTask eRecvElectrons = electrons->asyncCommunication(__getTransactionEvent());
-        EventTask eElectrons = __endTransaction();
-#endif
-=======
 
 
         EventTask initEvent = __getTransactionEvent();
@@ -402,7 +386,6 @@
 
         ForEach<VectorAllSpecies, particles::CallUpdate<bmpl::_1>, MakeIdentifier<bmpl::_1> > particleUpdate;
         particleUpdate(forward(particleStorage), currentStep, initEvent, forward(updateEvent), forward(commEvent));
->>>>>>> cff7dc52
 
         /** remove background field for particle pusher */
         (*pushBGField)(fieldE, nvfct::Sub(), fieldBackgroundE(fieldE->getUnit()),
