--- conflicted
+++ resolved
@@ -70,46 +70,6 @@
  */
 namespace particleInit = particleInitRandomPos;
 
-<<<<<<< HEAD
-/*! particle pusher Configuration ----------------------------------------
- *  - particlePusherVay   : better suited relativistic boris pusher
- *  - particlePusherBoris : standard boris pusher
- * 
- * For development purposes: ---------------------------------------------
- *  - particlePusherNone  : no particle is pushed
- *  - particlePusherAxl   : a pusher developed at HZDR during 2011 (testing)
- *  - particlePusherFree  : free propagation, ignore fields
- *                            (= free stream model)
- *  - particlePusherPhot  : propagate with c in direction of normalized mom.
- */
-namespace particlePusher = particlePusherBoris;
-
-/*enable (1) or disable (0) ions*/
-#define ENABLE_IONS 1
-/*enable (1) or disable (0) electrons*/
-#define ENABLE_ELECTRONS 1
-
-///* Ionization Model Configuration ----------------------------------------
-// * 
-// * For development purposes: ---------------------------------------------
-// * - particleIonizerNone : no particle is ionized
-// */
-//namespace particleIonizer = particleIonizerNone;
-///*enable (1) or disable (0) ionization*/
-//#define ENABLE_IONIZATION 1
-
-/** select current solver method -----------------------------------------
- *  - currentSolverEsirkepov: particle shapes - CIC, TSC, PCS (1st to 3rd order)
- *  - currentSolverVillaBune: particle shapes - CIC (1st order) only
- *   
- *  For development purposes: ---------------------------------------------
- *  - currentSolverEsirkepovNative: generic version of currentSolverEsirkepov
- *    without optimisation (~4x slower and need more shared memory)
- */
-namespace currentSolver = currentSolverEsirkepov;
-
-=======
->>>>>>> cff7dc52
 /*enable (1) or disable (0) current calculation*/
 #define ENABLE_CURRENT 1
 
