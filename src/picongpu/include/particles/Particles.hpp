/**
 * Copyright 2013-2014 Axel Huebl, Heiko Burau, Rene Widera, Felix Schmitt
 *
<<<<<<< HEAD
 * This file is part of PIConGPU. 
 * 
 * PIConGPU is free software: you can redistribute it and/or modify 
 * it under the terms of the GNU General Public License as published by 
 * the Free Software Foundation, either version 3 of the License, or 
 * (at your option) any later version. 
 * 
 * PIConGPU is distributed in the hope that it will be useful, 
 * but WITHOUT ANY WARRANTY; without even the implied warranty of 
* MERCHANTABILITY or FITNESS FOR A PARTICULAR PURPOSE. See the
 * GNU General Public License for more details. 
 * 
 * You should have received a copy of the GNU General Public License 
 * along with PIConGPU.  
 * If not, see <http://www.gnu.org/licenses/>. 
 */ 
 
=======
 * This file is part of PIConGPU.
 *
 * PIConGPU is free software: you can redistribute it and/or modify
 * it under the terms of the GNU General Public License as published by
 * the Free Software Foundation, either version 3 of the License, or
 * (at your option) any later version.
 *
 * PIConGPU is distributed in the hope that it will be useful,
 * but WITHOUT ANY WARRANTY; without even the implied warranty of
 * MERCHANTABILITY or FITNESS FOR A PARTICULAR PURPOSE.  See the
 * GNU General Public License for more details.
 *
 * You should have received a copy of the GNU General Public License
 * along with PIConGPU.
 * If not, see <http://www.gnu.org/licenses/>.
 */

>>>>>>> cff7dc52
#pragma once

#include "types.h"
#include "simulation_classTypes.hpp"

#include "fields/Fields.def"
#include "particles/ParticlesBase.hpp"
#include "particles/memory/buffers/ParticlesBuffer.hpp"

#include "dataManagement/ISimulationData.hpp"

#include <curand_kernel.h>

namespace picongpu
{
using namespace PMacc;

template<typename T_ParticleDescription>
class Particles : public ParticlesBase<T_ParticleDescription, MappingDesc>, public ISimulationData
{
public:

    typedef ParticlesBase<T_ParticleDescription, MappingDesc> ParticlesBaseType;
    typedef typename ParticlesBaseType::BufferType BufferType;
    typedef typename ParticlesBaseType::FrameType FrameType;
    typedef typename ParticlesBaseType::FrameTypeBorder FrameTypeBorder;
    typedef typename ParticlesBaseType::ParticlesBoxType ParticlesBoxType;


    Particles(GridLayout<simDim> gridLayout, MappingDesc cellDescription, SimulationDataId datasetID);

    virtual ~Particles();

    void createParticleBuffer(size_t gpuMemory);


    virtual void reset(uint32_t currentStep);

    void init(FieldE &fieldE, FieldB &fieldB, FieldJ &fieldJ, FieldTmp &fieldTmp);

    void update(uint32_t currentStep);

    void initFill(uint32_t currentStep);

    template< typename t_ParticleDescription>
    void deviceCloneFrom(Particles<t_ParticleDescription> &src);

    void deviceAddTemperature(float_X temperature);

    void deviceSetDrift(uint32_t currentStep);

    SimulationDataId getUniqueId();

    void synchronize();

    void syncToDevice();
    
    //Ionization
    template<typename T_Elec>
    void ionize(uint32_t currentStep, T_Elec electrons);

private:
    SimulationDataId datasetID;
    GridLayout<simDim> gridLayout;


    FieldE *fieldE;
    FieldB *fieldB;
    FieldJ *fieldJurrent;
    FieldTmp *fieldTmp;

    curandState* randState;
};


} //namespace picongpu<|MERGE_RESOLUTION|>--- conflicted
+++ resolved
@@ -1,25 +1,6 @@
 /**
  * Copyright 2013-2014 Axel Huebl, Heiko Burau, Rene Widera, Felix Schmitt
  *
-<<<<<<< HEAD
- * This file is part of PIConGPU. 
- * 
- * PIConGPU is free software: you can redistribute it and/or modify 
- * it under the terms of the GNU General Public License as published by 
- * the Free Software Foundation, either version 3 of the License, or 
- * (at your option) any later version. 
- * 
- * PIConGPU is distributed in the hope that it will be useful, 
- * but WITHOUT ANY WARRANTY; without even the implied warranty of 
-* MERCHANTABILITY or FITNESS FOR A PARTICULAR PURPOSE. See the
- * GNU General Public License for more details. 
- * 
- * You should have received a copy of the GNU General Public License 
- * along with PIConGPU.  
- * If not, see <http://www.gnu.org/licenses/>. 
- */ 
- 
-=======
  * This file is part of PIConGPU.
  *
  * PIConGPU is free software: you can redistribute it and/or modify
@@ -37,7 +18,6 @@
  * If not, see <http://www.gnu.org/licenses/>.
  */
 
->>>>>>> cff7dc52
 #pragma once
 
 #include "types.h"
