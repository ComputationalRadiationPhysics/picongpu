--- conflicted
+++ resolved
@@ -18,10 +18,9 @@
  * If not, see <http://www.gnu.org/licenses/>.
  */
 
-<<<<<<< HEAD
-=======
-
->>>>>>> cff7dc52
+
+#pragma once
+
 #pragma once
 
 #include <iostream>
@@ -184,11 +183,6 @@
           FrameSolver( )
           );
 
-<<<<<<< HEAD
-    /* shift particles - WHERE TO? HOW?
-     * fill the gaps in the simulation - WITH WHAT? */
-=======
->>>>>>> cff7dc52
     ParticlesBaseType::template shiftParticles < CORE + BORDER > ( );
 }
 
