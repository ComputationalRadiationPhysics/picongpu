/**
 * Copyright 2013 Axel Huebl, Heiko Burau, Rene Widera
 *
 * This file is part of PIConGPU. 
 * 
 * PIConGPU is free software: you can redistribute it and/or modify 
 * it under the terms of the GNU General Public License as published by 
 * the Free Software Foundation, either version 3 of the License, or 
 * (at your option) any later version. 
 * 
 * PIConGPU is distributed in the hope that it will be useful, 
 * but WITHOUT ANY WARRANTY; without even the implied warranty of 
 * MERCHANTABILITY or FITNESS FOR A PARTICULAR PURPOSE.  See the 
 * GNU General Public License for more details. 
 * 
 * You should have received a copy of the GNU General Public License 
 * along with PIConGPU.  
 * If not, see <http://www.gnu.org/licenses/>. 
 */ 
 
#include "math/vector/Int.hpp"
#include "math/vector/Float.hpp"
#include "math/vector/Size_t.hpp"
#include "cuSTL/container/PseudoBuffer.hpp"
#include "dataManagement/DataConnector.hpp"
#include "fields/FieldB.hpp"
#include "fields/FieldE.hpp"
#include "math/vector/compile-time/Int.hpp"
#include "math/vector/compile-time/Size_t.hpp"
#include "cuSTL/algorithm/mpi/Gather.hpp"
#include "cuSTL/algorithm/mpi/Reduce.hpp"
#include "cuSTL/algorithm/kernel/Reduce.hpp"
#include "cuSTL/algorithm/kernel/ForeachBlock.hpp"
#include "cuSTL/algorithm/host/Foreach.hpp"
#include "cuSTL/container/DeviceBuffer.hpp"
#include "cuSTL/container/HostBuffer.hpp"
#include "cuSTL/cursor/FunctorCursor.hpp"
#include "lambda/Expression.hpp"
#include <sstream>
#include "particles/access/Cell2Particle.hpp"
#include "cuSTL/cursor/MultiIndexCursor.hpp"
#include <fstream>
#include "simulation_defines.hpp"

namespace picongpu
{
    
struct Particle2Histrogram
{
    typedef void result_type;
    float_X minEnergy, maxEnergy;
    DINLINE Particle2Histrogram(float_X minEnergy, float_X maxEnergy)
        : minEnergy(minEnergy), maxEnergy(maxEnergy) {}
    
    template<typename FramePtr, typename Histogram>
    DINLINE void operator()(FramePtr particle, uint16_t particleID, Histogram histogram) const
    {
        float3_X mom = particle->getMomentum()[particleID];
        float_X weighting = particle->getWeighting()[particleID];
        const float_X c2 = SPEED_OF_LIGHT * SPEED_OF_LIGHT;
        const float_X mass = M_EL;
        const float_X mass_reci = float_X(1.0) / mass;
        const float_X mass2 = mass * mass;
        
        mom /= weighting;
        float_X mom2 = abs2(mom);
        float_X energy;
        if(mom2 < 1.0e-3f * (4.0f * mass2 * c2)) // relative error of the taylor approx. smaller than 10^-3
            energy = mom2 * float_X(0.5) * mass_reci;
        else
            energy = sqrtf(mom2 * c2 + mass2 * c2*c2) - mass * c2;
        int bin = math::float2int_rd(Histogram::type::numBins * (energy - minEnergy) / (maxEnergy - minEnergy)) + 1;
        bin = max(0, bin); bin = min(Histogram::type::numBinsEx-1, bin);
        atomicAddWrapper(&(histogram.get().bin[bin]), weighting);
    }
};

template<typename BlockDim, int numBins>
struct ParticleSpectrumKernel
{
    typedef void result_type;
    float_X minEnergy, maxEnergy;
    ParticleSpectrumKernel() {}
    ParticleSpectrumKernel(float_X minEnergy, float_X maxEnergy)
        : minEnergy(minEnergy), maxEnergy(maxEnergy) {}
    
    template<typename ParticlesBox, typename Result>
    DINLINE void operator()(ParticlesBox pb, 
                             const ::PMacc::math::Int<3>& blockCellIdx,
                             Result result) const
    {
        uint16_t linearThreadIdx = threadIdx.z * BlockDim::x::value * BlockDim::y::value +
                               threadIdx.y * BlockDim::x::value + threadIdx.x;
        
        __shared__ detail::Histrogram<numBins> shHistogram;
        __syncthreads(); /*wait that all shared memory is initialised*/
        if(linearThreadIdx < numBins+2) shHistogram.bin[linearThreadIdx] = 0; //\todo: durch assign bzw. foreach ersetzen
        __syncthreads();
        
        particleAccess::Cell2Particle<BlockDim>()
            (pb, blockCellIdx, Particle2Histrogram(minEnergy, maxEnergy), ref(shHistogram));
            
        ::PMacc::math::Int<3> _blockIdx = blockCellIdx / (PMacc::math::Int<3>)(BlockDim().vec());
        __syncthreads();
        result[_blockIdx] = shHistogram;
    }
};

template<typename ParticlesType>
ParticleSpectrum<ParticlesType>::ParticleSpectrum(std::string name, std::string prefix)
    : name(name), prefix(prefix)
{
    Environment<>::getInstance().getModuleConnector().registerModule(this);
}

template<typename ParticlesType>
void ParticleSpectrum<ParticlesType>::moduleRegisterHelp(po::options_description& desc)
{
    desc.add_options()
        ((this->prefix + "_frequency").c_str(),
        po::value<uint32_t > (&this->notifyFrequency)->default_value(0), "notify frequency");
    desc.add_options()
        ((this->prefix + "_minEnergy").c_str(),
        po::value<float_X> (&this->minEnergy)->default_value(0.0), "min energy [keV]");
    desc.add_options()
        ((this->prefix + "_maxEnergy").c_str(),
        po::value<float_X> (&this->maxEnergy)->default_value(1000.0), "max energy [keV]");
    /*desc.add_options()
        ((this->prefix + "_numBins").c_str(),
        po::value<int> (&this->numBins)->default_value(10), "number of bins");*/
}

template<typename ParticlesType>
std::string ParticleSpectrum<ParticlesType>::moduleGetName() const {return this->name;}

template<typename ParticlesType>
void ParticleSpectrum<ParticlesType>::moduleLoad()
{
    Environment<>::getInstance().getDataConnector().registerObserver(this, this->notifyFrequency);
    
    this->minEnergy = this->minEnergy * UNITCONV_keV_to_Joule / UNIT_ENERGY;
    this->maxEnergy = this->maxEnergy * UNITCONV_keV_to_Joule / UNIT_ENERGY;
}

template<typename ParticlesType>
void ParticleSpectrum<ParticlesType>::moduleUnload(){}

struct GetBin
{
    typedef float& result_type;
    int idx;
    HDINLINE GetBin() {} //\todo: due to lambda lib
    HDINLINE GetBin(int idx) : idx(idx) {}
    
    template<typename Histogram>
    DINLINE float& operator()(Histogram& histogram)
    {
        return histogram.bin[this->idx];
    }
};

template<typename ParticlesType>
void ParticleSpectrum<ParticlesType>::notify(uint32_t)
{/*
<<<<<<< HEAD
    DataConnector &dc = DataConnector::getInstance();
    this->particles = &(dc.getData<ParticlesType > (ParticlesType::FrameType::getName(), true));
=======
    DataConnector &dc = Environment<>::getInstance().getDataConnector();
    this->particles = &(dc.getData<ParticlesType > ((uint32_t) ParticlesType::FrameType::CommunicationTag, true));
>>>>>>> 3a976236
    
    namespace vec = ::vector;
    using namespace vec;
    typedef vec::CT::Size_t<8,8,4> BlockDim;
    container::PseudoBuffer<float3_X, 3> fieldE
        (dc.getData<FieldE > (FieldE::getName(), true).getGridBuffer().getDeviceBuffer());
    zone::SphericZone<3> coreBorderZone(fieldE.zone().size - (size_t)2*BlockDim().vec(),
                                        fieldE.zone().offset + (vec::Int<3>)BlockDim().vec());
    
    container::DeviceBuffer<detail::Histrogram<numBins>, 3> spectrumBlocks(coreBorderZone.size / BlockDim().vec());
    
    using namespace lambda;
    algorithm::kernel::ForeachBlock<BlockDim>()
        (coreBorderZone, cursor::make_MultiIndexCursor<3>(),
        expr(ParticleSpectrumKernel<BlockDim, numBins>(minEnergy, maxEnergy))
            (this->particles->getDeviceParticlesBox(),
            _1, spectrumBlocks.origin()(-coreBorderZone.offset / (vec::Int<3>)BlockDim().vec())));
        
    container::DeviceBuffer<detail::Histrogram<numBins>, 1> spectrum(1);
    for(int i = 0; i < numBinsEx; i++)
    {
        algorithm::kernel::Reduce<vec::CT::Int<1,1,1> >()
            (cursor::make_FunctorCursor(spectrum.origin(), GetBin(i)),
             spectrumBlocks.zone(),
             cursor::make_FunctorCursor(spectrumBlocks.origin(), GetBin(i)),
             _1 + _2);
    }
    
    container::HostBuffer<detail::Histrogram<numBins>, 1> spectrumHost(1);
    spectrumHost = spectrum;
    container::HostBuffer<float, 1> spectrumMPI(numBinsEx), globalSpectrum(numBinsEx);
    for(size_t i = 0; i < numBinsEx; i++) spectrumMPI.origin()[(int)i] = (*spectrumHost.origin()).bin[i];
    
    PMacc::GridController<3>& con = PMacc::Environment<3>::getInstance().getGridController();
    vec::Size_t<3> gpuDim = (vec::Size_t<3>)con.getGpuNodes();
    zone::SphericZone<3> gpuReducingZone(gpuDim);
    algorithm::mpi::Reduce<3> reduce(gpuReducingZone);
    reduce(globalSpectrum, spectrumMPI, MPI_FLOAT, MPI_SUM);
    if(!reduce.root()) return;
    
    std::stringstream filename;
    filename << "spectrum_" << currentStep << ".dat";
    std::ofstream file(filename.str().c_str());
    file << globalSpectrum;*/
}

}<|MERGE_RESOLUTION|>--- conflicted
+++ resolved
@@ -162,13 +162,8 @@
 template<typename ParticlesType>
 void ParticleSpectrum<ParticlesType>::notify(uint32_t)
 {/*
-<<<<<<< HEAD
-    DataConnector &dc = DataConnector::getInstance();
+    DataConnector &dc = Environment<>::getInstance().getDataConnector();
     this->particles = &(dc.getData<ParticlesType > (ParticlesType::FrameType::getName(), true));
-=======
-    DataConnector &dc = Environment<>::getInstance().getDataConnector();
-    this->particles = &(dc.getData<ParticlesType > ((uint32_t) ParticlesType::FrameType::CommunicationTag, true));
->>>>>>> 3a976236
     
     namespace vec = ::vector;
     using namespace vec;
