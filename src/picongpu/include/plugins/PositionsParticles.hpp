/**
 * Copyright 2013-2014 Axel Huebl, Felix Schmitt, Heiko Burau, Rene Widera
 *
 * This file is part of PIConGPU.
 *
 * PIConGPU is free software: you can redistribute it and/or modify
 * it under the terms of the GNU General Public License as published by
 * the Free Software Foundation, either version 3 of the License, or
 * (at your option) any later version.
 *
 * PIConGPU is distributed in the hope that it will be useful,
 * but WITHOUT ANY WARRANTY; without even the implied warranty of
 * MERCHANTABILITY or FITNESS FOR A PARTICULAR PURPOSE.  See the
 * GNU General Public License for more details.
 *
 * You should have received a copy of the GNU General Public License
 * along with PIConGPU.
 * If not, see <http://www.gnu.org/licenses/>.
 */

#pragma once

#include <string>
#include <iostream>

#include "types.h"
#include "simulation_defines.hpp"
#include "simulation_types.hpp"
#include "basicOperations.hpp"

#include "simulation_classTypes.hpp"
#include "mappings/kernel/AreaMapping.hpp"

#include "algorithms/Gamma.hpp"
#include "plugins/ILightweightPlugin.hpp"

namespace picongpu
{
using namespace PMacc;

namespace po = boost::program_options;

template<class FloatPos>
struct SglParticle
{
    FloatPos position;
    float3_X momentum;
    float_X mass;
    float_X weighting;
    float_X charge;
    float_X gamma;
    uint32_t chState; /*garten70 Ionization*/

    SglParticle() : position(0.0), momentum(0.0), mass(0.0),
        weighting(0.0), charge(0.0), gamma(0.0), chState(0) /*garten70 Ionization*/
    {
    }

    DataSpace<simDim> globalCellOffset;

    //! todo

    floatD_64 getGlobalCell() const
    {
        floatD_64 doubleGlobalCellOffset;
        for(uint32_t i=0;i<simDim;++i)
            doubleGlobalCellOffset[i]=float_64(globalCellOffset[i]);

        return floatD_64( doubleGlobalCellOffset+ precisionCast<float_64>(position));
    }

    template<typename T>
        friend std::ostream& operator<<(std::ostream& out, const SglParticle<T>& v)
    {
        floatD_64 pos;
        for(uint32_t i=0;i<simDim;++i)
            pos[i]=( v.getGlobalCell()[i] * cellSize[i]*UNIT_LENGTH);

        const float3_64 mom( precisionCast<float_64>(v.momentum.x()) * UNIT_MASS * UNIT_SPEED,
                             precisionCast<float_64>(v.momentum.y()) * UNIT_MASS * UNIT_SPEED,
                             precisionCast<float_64>(v.momentum.z()) * UNIT_MASS * UNIT_SPEED );

        const float_64 mass = precisionCast<float_64>(v.mass) * UNIT_MASS;
        const float_64 charge = precisionCast<float_64>(v.charge) * UNIT_CHARGE;

        typedef std::numeric_limits< float_64 > dbl;
        out.precision(dbl::digits10);

        out << std::scientific << pos << " " << mom << " " << mass << " "
            << precisionCast<float_64>(v.weighting)
            << " " << charge << " " << precisionCast<float_64>(v.gamma);
        return out;
    }
};

/** write the position of a single particle to a file
 * \warning this analyser MUST NOT be used with more than one (global!)
 * particle and is created for one-particle-test-purposes only
 */
template<class FRAME, class FloatPos, class Mapping>
__global__ void kernelPositionsParticles(ParticlesBox<FRAME, simDim> pb,
                                         SglParticle<FloatPos>* gParticle,
                                         Mapping mapper)
{

    __shared__ FRAME *frame;
    __shared__ bool isValid;
    __syncthreads(); /*wait that all shared memory is initialised*/

    typedef typename Mapping::SuperCellSize SuperCellSize;

    const DataSpace<simDim > threadIndex(threadIdx);
    const int linearThreadIdx = DataSpaceOperations<simDim>::template map<SuperCellSize > (threadIndex);
    const DataSpace<simDim> superCellIdx(mapper.getSuperCellIndex(DataSpace<simDim > (blockIdx)));

    if (linearThreadIdx == 0)
    {
        frame = &(pb.getLastFrame(superCellIdx, isValid));
    }

    __syncthreads();
    if (!isValid)
        return; //end kernel if we have no frames

    /* BUGFIX to issue #538
     * volatile prohibits that the compiler creates wrong code*/
    volatile bool isParticle = (*frame)[linearThreadIdx][multiMask_];

    while (isValid)
    {
        if (isParticle)
        {
            PMACC_AUTO(particle,(*frame)[linearThreadIdx]);
            gParticle->position = particle[position_];
            gParticle->momentum = particle[momentum_];
            gParticle->weighting = particle[weighting_];
<<<<<<< HEAD
            gParticle->chState = particle[chargeState_];
            gParticle->mass = frame->getMass(gParticle->weighting);
            gParticle->charge = frame->getCharge(gParticle->weighting,gParticle->chState);
=======
            gParticle->mass = getMass(gParticle->weighting,*frame);
            gParticle->charge = getCharge(gParticle->weighting,*frame);
>>>>>>> cff7dc52
            gParticle->gamma = Gamma<>()(gParticle->momentum, gParticle->mass);

            // storage number in the actual frame
            const lcellId_t frameCellNr = particle[localCellIdx_];

            // offset in the actual superCell = cell offset in the supercell
            const DataSpace<simDim> frameCellOffset(DataSpaceOperations<simDim>::template map<MappingDesc::SuperCellSize > (frameCellNr));


            gParticle->globalCellOffset = (superCellIdx - mapper.getGuardingSuperCells())
                * MappingDesc::SuperCellSize::toRT()
                + frameCellOffset;
        }
        __syncthreads();
        if (linearThreadIdx == 0)
        {
            frame = &(pb.getPreviousFrame(*frame, isValid));
        }
        isParticle = true;
        __syncthreads();
    }

}

template<class ParticlesType>
class PositionsParticles : public ILightweightPlugin
{
private:
    typedef MappingDesc::SuperCellSize SuperCellSize;
    typedef floatD_X FloatPos;

    ParticlesType *particles;

    GridBuffer<SglParticle<FloatPos>, DIM1> *gParticle;

    MappingDesc *cellDescription;
    uint32_t notifyFrequency;

    std::string analyzerName;
    std::string analyzerPrefix;

public:

    PositionsParticles(std::string name, std::string prefix) :
    analyzerName(name),
    analyzerPrefix(prefix),
    particles(NULL),
    gParticle(NULL),
    cellDescription(NULL),
    notifyFrequency(0)
    {

        Environment<>::get().PluginConnector().registerPlugin(this);
    }

    virtual ~PositionsParticles()
    {
    }

    void notify(uint32_t currentStep)
    {
        DataConnector &dc = Environment<>::get().DataConnector();

        particles = &(dc.getData<ParticlesType > (ParticlesType::FrameType::getName(), true));


        const int rank = Environment<simDim>::get().GridController().getGlobalRank();
        const SglParticle<FloatPos> positionParticle = getPositionsParticles < CORE + BORDER > (currentStep);

        /*FORMAT OUTPUT*/
        if (positionParticle.mass != float_X(0.0))
            std::cout << "[ANALYSIS] [" << rank << "] [COUNTER] [" << analyzerName << "] [" << currentStep << "] "
            << std::setprecision(16) << double(currentStep) * SI::DELTA_T_SI << " "
            << positionParticle << "\n"; // no flush
    }

    void pluginRegisterHelp(po::options_description& desc)
    {
        desc.add_options()
            ((analyzerPrefix + ".period").c_str(),
             po::value<uint32_t > (&notifyFrequency), "enable analyser [for each n-th step]");
    }

    std::string pluginGetName() const
    {
        return analyzerName;
    }

    void setMappingDescription(MappingDesc *cellDescription)
    {
        this->cellDescription = cellDescription;
    }

private:

    void pluginLoad()
    {
        if (notifyFrequency > 0)
        {
            //create one float3_X on gpu und host
            gParticle = new GridBuffer<SglParticle<FloatPos>, DIM1 > (DataSpace<DIM1 > (1));

            Environment<>::get().PluginConnector().setNotificationPeriod(this, notifyFrequency);
        }
    }

    void pluginUnload()
    {
        __delete(gParticle);
    }

    template< uint32_t AREA>
    SglParticle<FloatPos> getPositionsParticles(uint32_t currentStep)
    {

        typedef typename MappingDesc::SuperCellSize SuperCellSize;
        SglParticle<FloatPos> positionParticleTmp;

        gParticle->getDeviceBuffer().setValue(positionParticleTmp);
        dim3 block(SuperCellSize::toRT().toDim3());

        __picKernelArea(kernelPositionsParticles, *cellDescription, AREA)
            (block)
            (particles->getDeviceParticlesBox(),
             gParticle->getDeviceBuffer().getBasePointer());
        gParticle->deviceToHost();

        DataSpace<simDim> localSize(cellDescription->getGridLayout().getDataSpaceWithoutGuarding());
        const uint32_t numSlides = MovingWindow::getInstance().getSlideCounter(currentStep);

        DataSpace<simDim> gpuPhyCellOffset(Environment<simDim>::get().SubGrid().getLocalDomain().offset);
        gpuPhyCellOffset.y() += (localSize.y() * numSlides);

        gParticle->getHostBuffer().getDataBox()[0].globalCellOffset += gpuPhyCellOffset;


        return gParticle->getHostBuffer().getDataBox()[0];
    }

};

}<|MERGE_RESOLUTION|>--- conflicted
+++ resolved
@@ -49,7 +49,7 @@
     float_X weighting;
     float_X charge;
     float_X gamma;
-    uint32_t chState; /*garten70 Ionization*/
+    int chState; /*garten70 Ionization*/
 
     SglParticle() : position(0.0), momentum(0.0), mass(0.0),
         weighting(0.0), charge(0.0), gamma(0.0), chState(0) /*garten70 Ionization*/
@@ -134,14 +134,9 @@
             gParticle->position = particle[position_];
             gParticle->momentum = particle[momentum_];
             gParticle->weighting = particle[weighting_];
-<<<<<<< HEAD
+            gParticle->mass = getMass(gParticle->weighting,*frame);
             gParticle->chState = particle[chargeState_];
-            gParticle->mass = frame->getMass(gParticle->weighting);
-            gParticle->charge = frame->getCharge(gParticle->weighting,gParticle->chState);
-=======
-            gParticle->mass = getMass(gParticle->weighting,*frame);
-            gParticle->charge = getCharge(gParticle->weighting,*frame);
->>>>>>> cff7dc52
+            gParticle->charge = getCharge(gParticle->weighting,*frame,gParticle->chState);
             gParticle->gamma = Gamma<>()(gParticle->momentum, gParticle->mass);
 
             // storage number in the actual frame
