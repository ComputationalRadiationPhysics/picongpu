--- conflicted
+++ resolved
@@ -281,11 +281,6 @@
                 "HDF5 output file")
             ("hdf5.compression", po::value<bool > (&compression)->zero_tokens(), 
                 "enable HDF5 compression");
-<<<<<<< HEAD
-            ("hdf5.continue", po::value<bool > (&continueFile)->zero_tokens(), 
-                "continue existing HDF5 file instead of creating a new one");
-=======
->>>>>>> 3194fd34
     }
 
     std::string moduleGetName() const
@@ -401,10 +396,6 @@
             std::cerr << e.what() << std::endl;
             throw std::runtime_error("Failed to open domainCollector");
         }
-<<<<<<< HEAD
-            "global_offset", global_offset.getPointer());
-=======
->>>>>>> 3194fd34
     }
 
     void moduleLoad()
@@ -542,20 +533,14 @@
         }
     }
 
-<<<<<<< HEAD
     static void writeParticlesIntern(ThreadParams *params, DataSpace<DIM>& sim_offset, 
                                      const uint32_t totalNumElements,
-                                     DCollector::Dimensions &globalSize, DCollector::Dimensions &globalOffset, const uint32_t appendCtr,
+                                     DCollector::Dimensions &globalSize, 
+                                     DCollector::Dimensions &globalOffset,
+                                     const uint32_t appendCtr,
                                      const char *prefix, const char *name,
                                      const std::string name_lookup[], double* unit,
                                      void *ptr)
-=======
-    static void writeParticlesIntern(ThreadParams *params, DataSpace<DIM>& sim_offset, DataSpace<DIM3>& sim_size, DCollector::CollectionType& colType,
-                                     const uint32_t totalNumElements,
-                                     DCollector::Dimensions &globalSize, DCollector::Dimensions &globalOffset, const uint32_t appendCtr,
-                                     const uint32_t dims, const uint32_t elements, const char *prefix,
-                                     const char *name, const std::string name_lookup[], double* unit, void *ptr)
->>>>>>> 3194fd34
     {
         DCollector::ColTypeDouble ctDouble;
         DataSpace<DIM> field_no_guard = sim_size;
